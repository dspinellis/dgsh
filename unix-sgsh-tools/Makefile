--- conflicted
+++ resolved
@@ -31,6 +31,7 @@
 		$(TD)/grep
 
 configure:
+	# To build with DEBUG config do ./configure CFLAGS=-DDEBUG ...
 	cd bash && ./configure --prefix=$(INSTPREFIX)
 	cd coreutils && ./bootstrap && ./configure --prefix=$(INSTPREFIX)
 	cd diffutils && ./bootstrap && ./configure --prefix=$(INSTPREFIX)
@@ -181,13 +182,8 @@
 	
 	#ditto
 	$(SGSHPATH)/bash --sgsh -c ' \
-<<<<<<< HEAD
 		grep -v -w match $(PSDIR)/F $(PSDIR)/ff \
-		| diff - - \
-=======
-		grep -v -w match $(PSDIR)/f $(PSDIR)/F \
 		| diff \
->>>>>>> fdd8fd94
 		> $(PSDIR)/grep_diff.outb' 2>$(PSDIR)/grep_diff.errb \
 	&& sleep 0.01 \
 	|| diff $(PSDIR)/grep_diff.outb $(PSDIR)/grep_diff.success-bash \
@@ -196,13 +192,8 @@
 	&& exit 1)
 	
 	$(SGSHPATH)/bash --sgsh -c ' \
-<<<<<<< HEAD
 		grep -l -L match $(PSDIR)/ff $(PSDIR)/F \
-		| comm - - \
-=======
-		grep -l -L match $(PSDIR)/f $(PSDIR)/F \
 		| comm \
->>>>>>> fdd8fd94
 		> $(PSDIR)/grep_comm.outb' 2>$(PSDIR)/grep_comm.errb \
 	&& sleep 0.01 \
 	&& diff $(PSDIR)/grep_comm.outb $(PSDIR)/grep_comm.success-bash \
