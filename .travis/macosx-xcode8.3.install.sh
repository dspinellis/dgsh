#!/bin/bash

set -x

brew update
brew install check xz texinfo help2man gettext libelf
<<<<<<< HEAD
brew link texinfo --force
=======
>>>>>>> d10bc702
export PATH="/usr/local/opt/texinfo/bin:$PATH"
brew link gettext --force
export PATH="/usr/local/opt/gettext/bin:$PATH"
#wget http://ftp.gnu.org/gnu/gettext/gettext-0.19.5.tar.xz
#tar Jxvf gettext-0.19.5.tar.xz >/dev/null
#cd gettext-0.19.5 && ./configure && make && sudo make install >/dev/null
#cd ..
#git clone --depth=1 -b madagascar-devel-2016 https://github.com/ahay/src.git madagascar
#cd madagascar && rm -rf trip
#sudo ./configure --prefix=/usr/local && sudo make && sudo make install
#cd ..
#mkdir nmrpipe && cd nmrpipe
#wget https://www.ibbr.umd.edu/nmrpipe/install.com
#wget https://www.ibbr.umd.edu/nmrpipe/binval.com
#wget https://www.ibbr.umd.edu/nmrpipe/NMRPipeX.tZ
#wget https://www.ibbr.umd.edu/nmrpipe/s.tZ
#wget https://www.ibbr.umd.edu/nmrpipe/dyn.tZ
#wget https://www.ibbr.umd.edu/nmrpipe/talos.tZ
#wget http://spin.niddk.nih.gov/bax/software/smile/plugin.smile.tZ
#chmod a+rx *.com && ./install.com >/dev/null
#sudo install nmrbin.linux212_64/var2pipe nmrbin.linux212_64/nmrPipe /usr/local/bin >/dev/null
#sudo install nmrbin.linux212_64/addNMR /usr/bin >/dev/null
#cd ..
make config && make<|MERGE_RESOLUTION|>--- conflicted
+++ resolved
@@ -4,13 +4,8 @@
 
 brew update
 brew install check xz texinfo help2man gettext libelf
-<<<<<<< HEAD
-brew link texinfo --force
-=======
->>>>>>> d10bc702
 export PATH="/usr/local/opt/texinfo/bin:$PATH"
 brew link gettext --force
-export PATH="/usr/local/opt/gettext/bin:$PATH"
 #wget http://ftp.gnu.org/gnu/gettext/gettext-0.19.5.tar.xz
 #tar Jxvf gettext-0.19.5.tar.xz >/dev/null
 #cd gettext-0.19.5 && ./configure && make && sudo make install >/dev/null
