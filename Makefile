--- conflicted
+++ resolved
@@ -32,11 +32,7 @@
 EXECUTABLES=dgsh-monitor dgsh-httpval dgsh dgsh-readval dgsh-merge-sum
 
 LIBEXECUTABLES=dgsh-tee dgsh-parallel dgsh-writeval dgsh-readval dgsh-monitor \
-<<<<<<< HEAD
-	dgsh-conc dgsh-wrap perm
-=======
-	dgsh-conc dgsh-wrap perm dgsh-merge-sum dgsh-enumerate
->>>>>>> 9ccd110e
+	dgsh-conc dgsh-wrap perm dgsh-enumerate
 
 LIBS=libdgsh.a
 
